--- conflicted
+++ resolved
@@ -49,11 +49,7 @@
 
 	struct SPOT_API min_progress_condition : public stop_condition
 	{
-<<<<<<< HEAD
-		min_progress_condition( fitness_t progress, size_t min_samples = 300 ) : min_progress_( progress ), min_samples_( min_samples ) {}
-=======
 		min_progress_condition( fitness_t progress, size_t min_samples = 500 ) : min_progress_( progress ), min_samples_( min_samples ) {}
->>>>>>> eb1d2cc1
 		virtual string what() const override { return "Minimum progress reached"; }
 		virtual bool test( const optimizer& opt ) override;
 
